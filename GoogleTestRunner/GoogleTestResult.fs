--- conflicted
+++ resolved
@@ -1,61 +1,57 @@
-﻿namespace GoogleTestRunner
-open System
-open System.IO
-open FSharp.Data
-open Microsoft.VisualStudio.TestPlatform.ObjectModel
-open Microsoft.VisualStudio.TestPlatform.ObjectModel.Logging
-type GoogleTestResult = XmlProvider<"..\data\SampleResult1.xml", Global=true>
-
-/// For reading results from Xml
-module ResultParser =
-    let private xmlNotFound = "Output file does not exist, did your tests crash?"
-
-    let inline isNull< ^a when ^a : not struct> (x:^a) =
-        obj.ReferenceEquals (x, Unchecked.defaultof<_>)
-
-    /// Maps given test cases to GoogleTest XML format results loaded from the specific file
-    let getResults (logger:IMessageLogger) outputPath testCases =
-        // We don't get output if the test runner crashes before it's written -> mark all tests skipped
-        if not (File.Exists(outputPath)) then
-            logger.SendMessage(TestMessageLevel.Warning, xmlNotFound)
-            testCases |> List.map(fun tc ->
-                TestResult(tc,
-                        ComputerName = System.Environment.MachineName,
-                        Outcome = TestOutcome.Skipped,
-                        ErrorMessage = xmlNotFound
-                    )
-            )
-        else
-            let result = GoogleTestResult.Parse(File.ReadAllText(outputPath))
-            logger.SendMessage(TestMessageLevel.Informational, "Opened results from " + outputPath)
-
-            let testCaseResultsFlattened = result.Testsuites |> Array.collect (fun f -> f.Testcases |> Array.map(fun result ->
-                (sprintf "%s.%s" result.Classname result.Name
-                ,
-                    (if result.Status.Equals("run") && not(result.XElement.HasElements) then TestOutcome.Passed
-                        else if result.Status.Equals("run") && result.XElement.HasElements then TestOutcome.Failed
-                        else if result.Status.Equals("notrun") then TestOutcome.Skipped
-                        else TestOutcome.None),
-                    (if result.Status.Equals("run") && result.XElement.HasElements then
-<<<<<<< HEAD
-                            failwith "I am unfamiliar with F#. Please implement this." // TODO: Please implement!
-=======
-                            String.Join("\n\n", result.Failures |> Array.map (fun f -> f.Value))
->>>>>>> 5e8a0e68
-                        else null),
-                        result.Time)))
-
-            let mapTestCaseToResult (tc:TestCase) =
-                match testCaseResultsFlattened |> Array.tryFind(fun (testMethod, _, _, _) -> tc.FullyQualifiedName.Split(' ').[0] = testMethod) with
-                | Some(testMethod, result, error, time) ->
-                    TestResult(tc,
-                        ComputerName = System.Environment.MachineName,
-                        Outcome = result,
-                        ErrorMessage = error,
-                        Duration = System.TimeSpan.FromMilliseconds(float (time * decimal 1000))
-                    )
-                | None ->
-                    logger.SendMessage(TestMessageLevel.Error, sprintf "Coudln't find result for %s" (tc.FullyQualifiedName))
-                    TestResult(tc)
-
+﻿namespace GoogleTestRunner
+open System
+open System.IO
+open FSharp.Data
+open Microsoft.VisualStudio.TestPlatform.ObjectModel
+open Microsoft.VisualStudio.TestPlatform.ObjectModel.Logging
+type GoogleTestResult = XmlProvider<"..\data\SampleResult1.xml", Global=true>
+
+/// For reading results from Xml
+module ResultParser =
+    let private xmlNotFound = "Output file does not exist, did your tests crash?"
+
+    let inline isNull< ^a when ^a : not struct> (x:^a) =
+        obj.ReferenceEquals (x, Unchecked.defaultof<_>)
+
+    /// Maps given test cases to GoogleTest XML format results loaded from the specific file
+    let getResults (logger:IMessageLogger) outputPath testCases =
+        // We don't get output if the test runner crashes before it's written -> mark all tests skipped
+        if not (File.Exists(outputPath)) then
+            logger.SendMessage(TestMessageLevel.Warning, xmlNotFound)
+            testCases |> List.map(fun tc ->
+                TestResult(tc,
+                        ComputerName = System.Environment.MachineName,
+                        Outcome = TestOutcome.Skipped,
+                        ErrorMessage = xmlNotFound
+                    )
+            )
+        else
+            let result = GoogleTestResult.Parse(File.ReadAllText(outputPath))
+            logger.SendMessage(TestMessageLevel.Informational, "Opened results from " + outputPath)
+
+            let testCaseResultsFlattened = result.Testsuites |> Array.collect (fun f -> f.Testcases |> Array.map(fun result ->
+                (sprintf "%s.%s" result.Classname result.Name
+                ,
+                    (if result.Status.Equals("run") && not(result.XElement.HasElements) then TestOutcome.Passed
+                        else if result.Status.Equals("run") && result.XElement.HasElements then TestOutcome.Failed
+                        else if result.Status.Equals("notrun") then TestOutcome.Skipped
+                        else TestOutcome.None),
+                    (if result.Status.Equals("run") && result.XElement.HasElements then
+                            String.Join("\n\n", result.Failures |> Array.map (fun f -> f.Value))
+                        else null),
+                        result.Time)))
+
+            let mapTestCaseToResult (tc:TestCase) =
+                match testCaseResultsFlattened |> Array.tryFind(fun (testMethod, _, _, _) -> tc.FullyQualifiedName.Split(' ').[0] = testMethod) with
+                | Some(testMethod, result, error, time) ->
+                    TestResult(tc,
+                        ComputerName = System.Environment.MachineName,
+                        Outcome = result,
+                        ErrorMessage = error,
+                        Duration = System.TimeSpan.FromMilliseconds(float (time * decimal 1000))
+                    )
+                | None ->
+                    logger.SendMessage(TestMessageLevel.Error, sprintf "Coudln't find result for %s" (tc.FullyQualifiedName))
+                    TestResult(tc)
+
             testCases |> Array.ofSeq |> Array.Parallel.map mapTestCaseToResult |> List.ofArray