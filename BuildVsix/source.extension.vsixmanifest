--- conflicted
+++ resolved
@@ -12,16 +12,10 @@
     <Tags>Google Test, GoogleTest, C++ test, C++ unit testing, GoogleTest C++, gtest, Unit Test Adapater, Google Test Runner</Tags>
   </Metadata>
   <Installation>
-<<<<<<< HEAD
-    <InstallationTarget Version="[12.0,14.0]" Id="Microsoft.VisualStudio.Community" />
-    <InstallationTarget Version="[12.0,14.0)" Id="Microsoft.VisualStudio.Pro" />
-    <InstallationTarget Version="[12.0,14.0]" Id="Microsoft.VisualStudio.Ultimate" />
-=======
     <InstallationTarget Version="[12.0,14.0]" Id="Microsoft.VisualStudio.Pro" />
-    <InstallationTarget Version="[12.0,14.0]" Id="Microsoft.VisualStudio.Enterprise" />
-    <InstallationTarget Version="[12.0,14.0]" Id="Microsoft.VisualStudio.Ultimate" />
-    <InstallationTarget Version="[12.0,14.0]" Id="Microsoft.VisualStudio.Community" />
->>>>>>> 5e8a0e68
+    <InstallationTarget Version="[14.0]" Id="Microsoft.VisualStudio.Enterprise" />
+    <InstallationTarget Version="[12.0,13.0]" Id="Microsoft.VisualStudio.Ultimate" />
+    <InstallationTarget Version="[14.0]" Id="Microsoft.VisualStudio.Community" />
   </Installation>
   <Dependencies>
     <Dependency Id="Microsoft.Framework.NDP" DisplayName="Microsoft .NET Framework" d:Source="Manual" Version="4.5" />
