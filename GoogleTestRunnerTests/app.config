--- conflicted
+++ resolved
@@ -3,21 +3,8 @@
   <runtime>
     <assemblyBinding xmlns="urn:schemas-microsoft-com:asm.v1">
       <dependentAssembly>
-<<<<<<< HEAD
-        <assemblyIdentity name="FSharp.Core" />
-        <bindingRedirect oldVersion="0.0.0.0-4.3.0.0" newVersion="4.3.0.0" />
-=======
         <assemblyIdentity name="FSharp.Core" publicKeyToken="b03f5f7f11d50a3a" culture="neutral" />
-        <bindingRedirect oldVersion="0.0.0.0-4.3.1.0" newVersion="4.3.1.0" />
-        <bindingRedirect oldVersion="2.3.0.0" newVersion="4.3.1.0" />
-        <bindingRedirect oldVersion="2.3.5.0" newVersion="4.3.1.0" />
-        <bindingRedirect oldVersion="4.0.0.0" newVersion="4.3.1.0" />
-        <bindingRedirect oldVersion="4.3.0.0" newVersion="4.3.1.0" />
-        <bindingRedirect oldVersion="3.3.1.0" newVersion="4.3.1.0" />
-        <bindingRedirect oldVersion="2.3.5.1" newVersion="4.3.1.0" />
-        <bindingRedirect oldVersion="3.78.3.1" newVersion="4.3.1.0" />
-        <bindingRedirect oldVersion="3.259.3.1" newVersion="4.3.1.0" />
->>>>>>> 5e8a0e68
+        <bindingRedirect oldVersion="0.0.0.0-4.4.0.0" newVersion="4.4.0.0" />
       </dependentAssembly>
     </assemblyBinding>
   </runtime>
